#![recursion_limit = "128"]
#![warn(clippy::pedantic)]
#![allow(clippy::unreadable_literal)]
#![allow(clippy::module_name_repetitions)]
#![allow(clippy::wildcard_imports)] // the commands/events structure of serenity requires these
#![allow(clippy::used_underscore_binding)] // the commands/events structure of serenity requires these
#![allow(clippy::eval_order_dependence)] // messes up due to async, but should look into more
#![allow(clippy::too_many_lines)] // TODO: refactor some functions to be smaller

mod commands;
mod event_handling;
mod events;
mod launch_tracking;
mod models;
mod reminder_tracking;
mod utils;

use std::{collections::HashMap, env, sync::Arc};

use mongodb::Client as MongoClient;
use serenity::{
    client::{bridge::gateway::GatewayIntents, Client},
    framework::standard::StandardFramework,
    model::prelude::ChannelId,
    prelude::RwLock,
};

use commands::{general::*, help::*, launches::*, pictures::*, reminders::*, settings::*};
use event_handling::Handler;
use launch_tracking::launch_tracking;
use models::caches::{
    DatabaseKey,
    EmbedSessionsKey,
    LaunchesCacheKey,
    PictureCacheKey,
    WaitForKey,
};
use reminder_tracking::reminder_tracking;
use utils::preloading::preload_data;

<<<<<<< HEAD
#[help]
async fn help_cmd(
    context: &Context,
    msg: &Message,
    args: Args,
    help_options: &'static HelpOptions,
    groups: &[&'static CommandGroup],
    owners: HashSet<UserId>,
) -> CommandResult {
    let _ = help_commands::with_embeds(context, msg, args, help_options, groups, owners).await;
    Ok(())
}

#[hook]
async fn calc_prefix(ctx: &Context, msg: &Message) -> Option<String> {
    msg.guild_id?;

    let db = if let Some(db) = ctx.data.read().await.get::<DatabaseKey>() {
        db.clone()
    } else {
        println!("No database found");
        return None;
    };

    let res = db
        .collection("general_settings")
        .find_one(doc! { "guild": msg.guild_id.unwrap().0 }, None)
        .await;

    if res.is_err() {
        println!("Error in getting prefix: {:?}", res.unwrap_err());
        return None;
    }

    res.unwrap()
        .and_then(|c| {
            let settings = bson::from_bson::<GuildSettings>(c.into());
            if settings.is_err() {
                println!("Error in getting prefix: {:?}", settings.unwrap_err());
                return None;
            }
            let settings = settings.unwrap();
            Some(settings)
        })
        .map(|s| s.prefix)
}

=======
>>>>>>> f102845c
#[tokio::main]
async fn main() {
    let framework = StandardFramework::new()
        .configure(|c| {
            c.prefix("!;")
                .owners(vec![247745860979392512.into()].into_iter().collect())
                .dynamic_prefix(calc_prefix)
        })
        .group(&GENERAL_GROUP)
        .group(&PICTURES_GROUP)
        .group(&LAUNCHES_GROUP)
        .group(&REMINDERS_GROUP)
        .group(&SETTINGS_GROUP)
        .help(&HELP_CMD)
        .after(|ctx, msg, cmd_name, error| {
            Box::pin(async move {
                //  Print out an error if it happened
                if let Err(why) = error {
                    println!("Error in {}: {:?}", cmd_name, &why);
                    let _ = msg
                        .channel_id
                        .send_message(&ctx.http, |m| {
                            m.content("Oh no, an error happened.\nPlease try again at a later time")
                        })
                        .await;
                    let _ = ChannelId(447876053109702668)
                        .send_message(&ctx.http, |m| {
                            m.content(format!(
                                "An error happened in {}:\n```{:?}```",
                                cmd_name, why
                            ))
                        })
                        .await;
                }
            })
        });

    // create the intents for the gateway
    let mut intents = GatewayIntents::all();
    intents.remove(GatewayIntents::GUILD_MEMBERS);
    intents.remove(GatewayIntents::GUILD_PRESENCES);
    intents.remove(GatewayIntents::GUILD_VOICE_STATES);
    intents.remove(GatewayIntents::GUILD_BANS);

    // Login with a bot token from the environment
    let mut client = Client::new(&env::var("DISCORD_TOKEN").expect("no bot token"))
        .framework(framework)
        .intents(intents)
        .event_handler(Handler)
        .await
        .expect("Error creating client");

    let mongo_uri = if let Ok(user) = env::var("MONGO_USER") {
        format!(
            "mongodb://{}:{}@{}:27017",
            user,
            &env::var("MONGO_PASSWORD").expect("mongo password"),
            &env::var("MONGO_HOST").unwrap_or_else(|_| "mongodb".to_owned())
        )
    } else {
        "mongodb://mongo:27017".to_owned()
    };

    {
        println!("Preparing caches");
        let mut data = client.data.write().await;
        data.insert::<EmbedSessionsKey>(HashMap::new());
        data.insert::<WaitForKey>(HashMap::new());
        data.insert::<PictureCacheKey>(preload_data().await);
        data.insert::<LaunchesCacheKey>(Arc::new(RwLock::new(Vec::new())));
        data.insert::<DatabaseKey>(
            MongoClient::with_uri_str(&mongo_uri)
                .await
                .unwrap()
                .database("okto"),
        );
    }

    if let Some(launches_cache) = client.data.read().await.get::<LaunchesCacheKey>() {
        if let Some(db) = client.data.read().await.get::<DatabaseKey>() {
            let launches_cache_clone = launches_cache.clone();
            let http_clone = client.cache_and_http.http.clone();
            let db_clone = db.clone();
            tokio::spawn(reminder_tracking(
                http_clone,
                launches_cache_clone,
                db_clone,
            ));
        }
    }

    println!("Starting the bot");
    if let Err(why) = client.start().await {
        println!("An error occurred while running the client: {:?}", why);
    }
}<|MERGE_RESOLUTION|>--- conflicted
+++ resolved
@@ -38,56 +38,6 @@
 use reminder_tracking::reminder_tracking;
 use utils::preloading::preload_data;
 
-<<<<<<< HEAD
-#[help]
-async fn help_cmd(
-    context: &Context,
-    msg: &Message,
-    args: Args,
-    help_options: &'static HelpOptions,
-    groups: &[&'static CommandGroup],
-    owners: HashSet<UserId>,
-) -> CommandResult {
-    let _ = help_commands::with_embeds(context, msg, args, help_options, groups, owners).await;
-    Ok(())
-}
-
-#[hook]
-async fn calc_prefix(ctx: &Context, msg: &Message) -> Option<String> {
-    msg.guild_id?;
-
-    let db = if let Some(db) = ctx.data.read().await.get::<DatabaseKey>() {
-        db.clone()
-    } else {
-        println!("No database found");
-        return None;
-    };
-
-    let res = db
-        .collection("general_settings")
-        .find_one(doc! { "guild": msg.guild_id.unwrap().0 }, None)
-        .await;
-
-    if res.is_err() {
-        println!("Error in getting prefix: {:?}", res.unwrap_err());
-        return None;
-    }
-
-    res.unwrap()
-        .and_then(|c| {
-            let settings = bson::from_bson::<GuildSettings>(c.into());
-            if settings.is_err() {
-                println!("Error in getting prefix: {:?}", settings.unwrap_err());
-                return None;
-            }
-            let settings = settings.unwrap();
-            Some(settings)
-        })
-        .map(|s| s.prefix)
-}
-
-=======
->>>>>>> f102845c
 #[tokio::main]
 async fn main() {
     let framework = StandardFramework::new()
